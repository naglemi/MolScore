import os
import sys
from glob import glob

from tqdm import tqdm

from molscore import MockGenerator, MolScore


def main(configs: list):
    mg = MockGenerator(augment_invalids=True, augment_duplicates=True)
    for config in configs:
        print(f"\nTesting: {config}")
        # Run
        print(f"Running {os.path.basename(config).split('.')[0]}:")
        ms = MolScore(
            model_name="test",
            task_config=config,
            output_dir=os.path.join(os.path.dirname(__file__), "test_out"),
<<<<<<< HEAD
            score_invalids=False,
=======
            replay_size=0,
>>>>>>> 8dda6d01
        )
        # Score 5 smiles 5 times
        for i in tqdm(range(5)):
            _ = ms(mg.sample(10))
        ms.write_scores()
        ms.kill_monitor()
        print(f"Output:\n{ms.main_df.head(10)}\n")
    return


if __name__ == "__main__":
    configs = []
    if len(sys.argv) == 1:
        print("No config files or directories of config files provided")
    else:
        for arg in sys.argv[1:]:
            if os.path.isdir(arg):
                configs.extend(glob(os.path.join(arg, "*.json")))
            else:
                configs.append(arg)
    main(configs)<|MERGE_RESOLUTION|>--- conflicted
+++ resolved
@@ -17,11 +17,8 @@
             model_name="test",
             task_config=config,
             output_dir=os.path.join(os.path.dirname(__file__), "test_out"),
-<<<<<<< HEAD
             score_invalids=False,
-=======
             replay_size=0,
->>>>>>> 8dda6d01
         )
         # Score 5 smiles 5 times
         for i in tqdm(range(5)):
