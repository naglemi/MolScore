--- conflicted
+++ resolved
@@ -66,12 +66,9 @@
         termination_threshold: int = None,
         termination_patience: int = None,
         termination_exit: bool = False,
-<<<<<<< HEAD
         score_invalids: bool = False,
-=======
         replay_size: int = None,
         replay_purge: bool = True,
->>>>>>> 8dda6d01
         **kwargs,
     ):
         """
@@ -109,13 +106,10 @@
         )
         self.termination_counter = 0
         self.termination_exit = termination_exit
-<<<<<<< HEAD
         self.score_invalids = score_invalids
-=======
         self.replay_size = replay_size
         self.replay_purge = replay_purge
         self.replay_df = pd.DataFrame()
->>>>>>> 8dda6d01
         self.finished = False
         self.init_time = time.time()
         self.results_df = None
@@ -1305,12 +1299,9 @@
                 output_dir=self.output_dir,
                 budget=self.budget,
                 termination_exit=False,
-<<<<<<< HEAD
                 score_invalids=self.score_invalids,
-=======
                 replay_size=self.replay_size,
                 replay_purge=self.replay_purge,
->>>>>>> 8dda6d01
             )
             self.results.append(MS)
             yield MS
