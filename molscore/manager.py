import atexit
import json
import logging
import os
import re
import signal
import subprocess
import sys
import time
from typing import Union

import numpy as np
import pandas as pd
from rdkit.Chem import AllChem as Chem

import molscore.scaffold_memory as scaffold_memory
import molscore.scoring_functions as scoring_functions
from moleval.metrics.score_metrics import ScoreMetrics
from molscore import resources, utils
from molscore.gui import monitor_path

logger = logging.getLogger("molscore")
logger.setLevel(logging.WARNING)

PRESETS = {
        "GuacaMol": resources.files("molscore.configs.GuacaMol"),
        "GuacaMol_Scaffold": resources.files("molscore.configs.GuacaMol_Scaffold"),
        "MolOpt": resources.files("molscore.configs.MolOpt"),
        "MolExp": resources.files("molscore.configs.MolExp"),
        "MolExpL": resources.files("molscore.configs.MolExpL"),
        "MolExpL-DF": resources.files("molscore.configs.MolExpL-DF"),
        "MolExp_baseline": resources.files("molscore.configs.MolExp_baseline"),
        "MolExpL_baseline": resources.files("molscore.configs.MolExpL_baseline"),
        "MolExp-DF_baseline": resources.files("molscore.configs.MolExp-DF_baseline"),
        "MolExp-DF": resources.files("molscore.configs.MolExp-DF"),
        "MolExp-DF2": resources.files("molscore.configs.MolExp-DF2"),
        "MolOpt-CF": resources.files("molscore.configs.MolOpt-CF"),
        "MolOpt-DF": resources.files("molscore.configs.MolOpt-DF"),
        "5HT2A_PhysChem": resources.files("molscore.configs.5HT2A.PhysChem"),
        "5HT2A_Selectivity": resources.files(
            "molscore.configs.5HT2A.PIDGIN_Selectivity"
        ),
        "5HT2A_Docking": resources.files(
            "molscore.configs.5HT2A.Docking_Selectivity_rDock"
        ),
        "LibINVENT_Exp1": resources.files("molscore.configs.LibINVENT"),
        "LinkINVENT_Exp3": resources.files("molscore.configs.LinkINVENT"),
    }

<<<<<<< HEAD

class MolScore:
    """
    Central manager class that, when called, takes in a list of SMILES and returns respective scores.
    """
    presets = PRESETS

=======
    preset_tasks = {
        k:[p.name.strip(".json") for p in v.glob("*.json")] 
        for k, v in presets.items()
        }
    
>>>>>>> 9fcac53a
    @staticmethod
    def load_config(task_config):
        assert os.path.exists(
            task_config
        ), f"Configuration file {task_config} doesn't exist"
        with open(task_config, "r") as f:
            configs = f.read().replace("\r", "").replace("\n", "").replace("\t", "")
        return json.loads(configs)

    def __init__(
        self,
        model_name: str,
        task_config: Union[str, os.PathLike],
        output_dir: str = None,
        add_run_dir: bool = True,
        run_name: str = None,
        budget: int = None,
        termination_threshold: int = None,
        termination_patience: int = None,
        termination_exit: bool = False,
        score_invalids: bool = False,
        replay_size: int = None,
        replay_purge: bool = True,
        **kwargs,
    ):
        """
        :param model_name: Name of generative model, used for file naming and documentation
        :param task_config: Path to task config file, or a preset name e.g., GuacaMol:Albuterol_similarity
        :param output_dir: Overwrites the output directory specified in the task config file
        :param add_run_dir: Adds a run directory within the output directory
        :param run_name: Override the run name with a custom name, otherwise taken from 'task' in the config
        :param budget: Budget number of molecules to run MolScore task for until molscore.finished is True
        :param termination_threshold: Threshold for early stopping based on the score
        :param termination_patience: Number of steps with no improvement, or that a termination_threshold has been reached for
        :param termination_exit: Exit on termination of objective
        :param replay_size: Maximum size of the replay buffer
        :param replay_purge: Whether to purge the replay buffer, i.e., only allow molecules that pass the diversity filter
        """
        # Load in configuration file (json)
        if task_config.endswith(".json"):
            self.cfg = self.load_config(task_config)
        else:
            assert ":" in task_config, "Preset task must be in format 'category:task'"
            cat, task = task_config.split(":", maxsplit=1)
            assert cat in self.presets.keys(), f"Preset category {cat} not found"
            task_config = self.presets[cat] / f"{task}.json"
            assert task_config.exists(), f"Preset task {task} not found in {cat}"
            self.cfg = self.load_config(task_config)

        # Here are attributes used
        self.model_name = model_name
        self.step = 0
        self.budget = budget
        self.termination_threshold = termination_threshold
        self.termination_patience = termination_patience
        reset_termination_criteria = not any(
            [budget, termination_threshold, termination_patience]
        )
        self.termination_counter = 0
        self.termination_exit = termination_exit
        self.score_invalids = score_invalids
        self.replay_size = replay_size
        self.replay_purge = replay_purge
        self.replay_buffer = utils.ReplayBuffer(size=replay_size, purge=replay_purge)
        self.finished = False
        self.init_time = time.time()
        self.results_df = None
        self.batch_df = None
        self.exists_df = None
        self.main_df = None
        self.monitor_app = None
        self.diversity_filter = None
        self.call2score_warning = True
        self.metrics = None
        self.logged_parameters = {}  # Extra parameters to write out in scores.csv for comparative purposes
        self.temp_parameters = {} # Temp parameters to write out each iteration in scores.csv for comparative purposes

        # Setup save directory
        if not run_name:
            run_name = self.cfg["task"].replace(" ", "_")
        self.run_name = "_".join(
            [
                time.strftime("%Y_%m_%d", time.localtime()),
                self.model_name,
                run_name,
            ]
        )
        if output_dir is not None:
            self.save_dir = os.path.abspath(output_dir)
        else:
            self.save_dir = os.path.abspath(self.cfg["output_dir"])
        if add_run_dir:
            self.save_dir = os.path.join(self.save_dir, self.run_name)
        
        # Check to see if we're loading from previous results
        if self.cfg["load_from_previous"]:
            assert os.path.exists(
                self.cfg["previous_dir"]
            ), "Previous directory does not exist"
            self.save_dir = self.cfg["previous_dir"]
            
        # Create save directory
        else:
            if os.path.exists(self.save_dir) and add_run_dir:
                print(
                    "Found existing directory, appending current time to distinguish"
                )  # Not set up logging yet
                self.save_dir = self.save_dir + time.strftime(
                    "_%H_%M_%S", time.localtime()
                )
            os.makedirs(self.save_dir, exist_ok=True)
            os.makedirs(os.path.join(self.save_dir, "iterations"))

        # Setup log file
        self.fh = logging.FileHandler(os.path.join(self.save_dir, "log.txt"))
        self.fh.setLevel(logging.DEBUG)
        formatter = logging.Formatter("%(asctime)s - %(levelname)s - %(message)s")
        self.fh.setFormatter(formatter)
        logger.addHandler(self.fh)
        ch = logging.StreamHandler()
        try:
            if self.cfg["logging"]:
                ch.setLevel(logging.INFO)
            else:
                ch.setLevel(logging.WARNING)
            logger.addHandler(ch)
        except KeyError:
            ch.setLevel(logging.WARNING)
            logger.addHandler(ch)
            logger.info(
                "Verbose logging unspecified, defaulting to non-verbose... so how are seeing this?"
            )
            pass

        # Setup monitor app
        try:
            if self.cfg["monitor_app"]:
                self.monitor_app = True
                self.monitor_app_path = monitor_path
        except KeyError:
            logger.info("Run monitor option unspecified, defaulting to False")
            self.monitor_app = False
            # For backwards compatibility, default too false
            pass

        # Load modifiers/tranformations
        self.modifier_functions = utils.all_score_modifiers

        # Set scoring function / transformation / aggregation / diversity filter
        self._set_objective(
            reset_diversity_filter=True,
            reset_termination_criteria=reset_termination_criteria,
        )

        # Load from previous
        if self.cfg["load_from_previous"]:
            logger.info("Loading scores.csv from previous run")
            self.main_df = pd.read_csv(
                os.path.join(self.save_dir, "scores.csv"),
                index_col=0,
                dtype={"Unnamed: 0": "int64", "valid": object, "unique": object},
            )
            logger.debug(self.main_df.head())
            # Update step
            self.step = max(self.main_df["step"])
            # Update time
            self.init_time = time.time() - self.main_df["absolute_time"].iloc[-1]
            # Update max min
            self.update_maxmin(df=self.main_df)
            # Load in diversity filter
            if os.path.exists(os.path.join(self.save_dir, "scaffold_memory.csv")):
                assert isinstance(
                    self.diversity_filter, scaffold_memory.ScaffoldMemory
                ), (
                    "Found scaffold_memory.csv but diversity filter seems to not be ScaffoldMemory type"
                    "are you running the same diversity filter as previously?"
                )
                logger.info("Loading scaffold_memory.csv from previous run")
                previous_scaffold_memory = pd.read_csv(
                    os.path.join(self.save_dir, "scaffold_memory.csv")
                )
                self.diversity_filter._update_memory(
                    smiles=previous_scaffold_memory["SMILES"].tolist(),
                    scaffolds=previous_scaffold_memory["Scaffold"].tolist(),
                    scores=previous_scaffold_memory.loc[
                        :,
                        ~previous_scaffold_memory.columns.isin(
                            ["Cluster", "Scaffold", "SMILES"]
                        ),
                    ].to_dict("records"),
                )
            # Load in replay buffer
            if os.path.exists(os.path.join(self.save_dir, "replay_buffer.csv")):
                logger.info("Loading replay_buffer.csv from previous run")
                self.replay_buffer.load(
                    os.path.join(self.save_dir, "replay_buffer.csv")
                )

        # Registor write_scores and kill_monitor at close
        atexit.register(self.write_scores)
        atexit.register(self.kill_monitor)
        logger.info("MolScore initiated")

    def _set_objective(
        self,
        task_config: str = None,
        reset_diversity_filter: bool = True,
        reset_termination_criteria: bool = False,
        reset_replay_buffer: bool = False,
    ):
        """
        Set or reset the overall configuration for scoring, but not logging.
        """
        if task_config:
            # Load in configuration file (json)
            self.cfg = self.load_config(task_config)

        # Write config
        with open(
            os.path.join(self.save_dir, f"{self.cfg['task']}_config.json"), "w"
        ) as config_f:
            json.dump(self.cfg, config_f, indent=2)

        # Set / reset scoring functions
        self.scoring_functions = []
        for fconfig in self.cfg["scoring_functions"]:
            if fconfig["run"]:
                for fclass in scoring_functions.all_scoring_functions:
                    if fclass.__name__ == fconfig["name"]:
                        self.scoring_functions.append(fclass(**fconfig["parameters"]))
                if all(
                    [
                        fclass.__name__ != fconfig["name"]
                        for fclass in scoring_functions.all_scoring_functions
                    ]
                ):
                    logger.warning(
                        f'Not found associated scoring function for {fconfig["name"]}'
                    )
            else:
                pass
        if len(self.scoring_functions) == 0:
            logger.warning("No scoring functions assigned")

        # Setup aggregation/mpo methods
        for func in utils.all_score_methods:
            if self.cfg["scoring"]["method"] == func.__name__:
                self.mpo_method = func
        assert any(
            [
                self.cfg["scoring"]["method"] == func.__name__
                for func in utils.all_score_methods
            ]
        ), "No aggregation methods not found"

        # Setup Diversity filters
        if reset_diversity_filter:
            try:
                if self.cfg["diversity_filter"]["run"]:
                    self.diversity_filter = self.cfg["diversity_filter"]["name"]
                    if self.diversity_filter not in [
                        "Unique",
                        "Occurrence",
                    ]:  # Then it's a memory-assisted one
                        for filt in scaffold_memory.all_scaffold_filters:
                            if self.cfg["diversity_filter"]["name"] == filt.__name__:
                                self.diversity_filter = filt(
                                    **self.cfg["diversity_filter"]["parameters"]
                                )
                        if all(
                            [
                                filt.__name__ != self.cfg["diversity_filter"]["name"]
                                for filt in scaffold_memory.all_scaffold_filters
                            ]
                        ):
                            logger.warning(
                                f'Not found associated diversity filter for {self.cfg["diversity_filter"]["name"]}'
                            )
                    self.log_parameters(
                        {
                            "diversity_filter": self.cfg["diversity_filter"]["name"],
                            "diversity_filter_params": self.cfg["diversity_filter"][
                                "parameters"
                            ],
                        }
                    )
            except KeyError:
                # Backward compatibility if diversity filter not found, default to not run one...
                self.diversity_filter = None
                pass

        # Set / reset budget termination criteria
        if reset_termination_criteria:
            if self.cfg.get("budget", None):
                self.budget = self.cfg.get("budget", None)
            if self.cfg.get("termination_threshold", None):
                self.termination_threshold = self.cfg.get("termination_threshold", None)
            if self.cfg.get("termination_patience", None):
                self.termination_patience = self.cfg.get("termination_patience", None)
            if self.cfg.get("termination_exit", None):
                self.termination_exit = self.cfg.get("termination_exit", False)
            self.termination_counter = 0

        # Reset replay buffer
        if reset_replay_buffer:
            self.replay_buffer.reset()

        # Add warning in case of possible neverending optimization
        if self.termination_threshold and not self.budget:
            logger.warning(
                "Termination threshold set but no budget specified, this may result in never-ending optimization if threshold is not reached."
            )

    def parse_smiles(self, smiles: list, step: int, canonicalize: bool = True):
        """
        Create batch_df object from initial list of SMILES and calculate validity and
        intra-batch uniqueness

        :param smiles: List of smiles taken from generative model
        :param step: current generative model step
        :param canonicalize: Whether to canonicalize smiles before scoring
        """
        # Initialize df for batch
        self.batch_df = pd.DataFrame(index=range(len(smiles)))

        # Parse smiles
        parsed_smiles = []
        valid = []
        batch_idx = []
        for i, smi in enumerate(smiles):
            try:
                can_smi = Chem.MolToSmiles(Chem.MolFromSmiles(smi))
                if canonicalize:
                    parsed_smiles.append(can_smi)
                else:
                    parsed_smiles.append(smi)
                valid.append("true")
            except TypeError:
                try:
                    mol = Chem.MolFromSmiles(smi)
                    Chem.SanitizeMol(mol)  # Try to catch invalid molecules and sanitize
                    can_smi = Chem.MolToSmiles(mol)
                    if canonicalize:
                        parsed_smiles.append(can_smi)
                    else:
                        parsed_smiles.append(smi)
                    valid.append("sanitized")
                except Exception:
                    parsed_smiles.append(smi)
                    valid.append("false")
            batch_idx.append(i)

        self.batch_df["model"] = self.model_name.replace(" ", "_")
        self.batch_df["task"] = self.cfg["task"].replace(" ", "_")
        self.batch_df["step"] = step
        self.batch_df["batch_idx"] = batch_idx
        self.batch_df["absolute_time"] = time.time() - self.init_time
        self.batch_df["smiles"] = parsed_smiles
        self.batch_df["valid"] = valid
        self.batch_df["valid_score"] = [1 if v == "true" else 0 for v in valid]  ##

        # Check for duplicates
        duplicated = self.batch_df.smiles.duplicated().tolist()
        unique = [
            str(not b).lower() for b in duplicated
        ]  # Reverse true/false i.e. unique as oppose to duplicated
        self.batch_df["unique"] = unique

        # Count previous occurrences
        occurrences = [
            self.batch_df.smiles.iloc[:i][
                self.batch_df.smiles.iloc[:i] == self.batch_df.smiles.iloc[i]
            ].count()
            for i in range(len(self.batch_df))
        ]
        self.batch_df["occurrences"] = occurrences

        number_invalid = len(self.batch_df.loc[self.batch_df.valid == "false", :])
        logger.debug(f"    Invalid molecules: {number_invalid}")
        return self

    def check_uniqueness(self):
        """
        Check batch_df smiles against main_df of any previously sampled smiles
        """

        # Pull duplicated smiles from the main df
        self.exists_df = self.main_df[
            self.main_df.smiles.isin(self.batch_df.smiles.tolist())
        ]

        # Update unique and occurrence columns
        if len(self.exists_df) > 0:
            for smi in self.batch_df.smiles.unique():
                tdf = self.exists_df[self.exists_df.smiles == smi]
                if len(tdf) > 0:
                    self.batch_df.loc[self.batch_df.smiles == smi, "unique"] = "false"
                    self.batch_df.loc[self.batch_df.smiles == smi, "occurrences"] += (
                        len(tdf)
                    )
        return self

    def run_scoring_functions(
        self, smiles: list, file_names: list, additional_formats: dict = None
    ):
        """
        Calculate respective scoring function scores for a list of unique smiles
         (with file names for logging if necessary).

        :param smiles: A list of valid smiles, preferably without duplicated or known scores
        :param file_names: A corresponding list of file prefixes for tracking - format={step}_{batch_idx}
        :return: self.results (a list of dictionaries with smiles and resulting scores)
        """
        self.results_df = pd.DataFrame(smiles, columns=["smiles"])
        for function in self.scoring_functions:
            results = function(
                smiles=smiles,
                directory=self.save_dir,
                file_names=file_names,
                additional_formats=additional_formats,
            )
            results_df = pd.DataFrame(results)

            self.results_df = self.results_df.merge(
                results_df, on="smiles", how="outer", sort=False
            )

        # Drop any duplicates in results
        self.results_df = self.results_df.drop_duplicates(subset="smiles")
        return self

    def first_update(self):
        """
        Append calculated scoring function values to batch dataframe. Only used for the first step/batch.
        """
        logger.debug("    Merging results to batch df")
        self.batch_df = self.batch_df.merge(
            self.results_df, on="smiles", how="left", sort=False
        )
        self.batch_df.fillna(0.0, inplace=True)
        return self

    def concurrent_update(self):
        """
        Append calculated scoring function values to batch dataframe while looking up duplicated entries to avoid
        re-calculating.

        :return:
        """
        # Grab data for pre-existing smiles
        if len(self.exists_df) > 0:
            self.exists_df = self.exists_df.drop_duplicates(subset="smiles")
            self.exists_df = self.exists_df.loc[:, self.results_df.columns]
            # Check no duplicated values in exists and results df
            dup_idx = self.exists_df.loc[
                self.exists_df.smiles.isin(self.results_df.smiles), :
            ].index.tolist()
            if len(dup_idx) > 0:
                self.exists_df.drop(index=dup_idx, inplace=True)
            # Append to results, assuming no duplicates in results_df...
            self.results_df = pd.concat(
                [self.results_df, self.exists_df], axis=0, ignore_index=True, sort=False
            )

        # Merge with batch_df
        logger.debug("    Merging results to batch df")
        self.batch_df = self.batch_df.merge(
            self.results_df, on="smiles", how="left", sort=False
        )
        self.batch_df.fillna(0.0, inplace=True)
        return self

    def update_maxmin(self, df):
        """
        This function keeps track of maximum and minimum values seen per metric for normalization purposes.

        :return:
        """
        for metric in self.cfg["scoring"]["metrics"]:
            if metric["name"] in df.columns:
                df_max = df.loc[:, metric["name"]].max()
                df_min = df.loc[:, metric["name"]].min()

                if "max" not in metric["parameters"].keys():
                    metric["parameters"].update({"max": df_max})
                    logger.debug(f"    Updated {metric['name']} max to {df_max}")
                elif df_max > metric["parameters"]["max"]:
                    metric["parameters"].update({"max": df_max})
                    logger.debug(f"    Updated {metric['name']} max to {df_max}")
                else:
                    pass

                if "min" not in metric["parameters"].keys():
                    metric["parameters"].update({"min": df_min})
                    logger.debug(f"    Updated {metric['name']} min to {df_min}")
                elif df_min < metric["parameters"]["min"]:
                    metric["parameters"].update({"min": df_min})
                    logger.debug(f"    Updated {metric['name']} min to {df_min}")
                else:
                    pass
        return self

    def compute_score(self, df):
        """
        Compute the final score i.e. combination of which metrics according to which method.
        """
        mpo_columns = {"names": [], "weights": []}
        filter_columns = {"names": []}
        # Iterate through specified metrics and apply modifier
        transformed_columns = {}
        for metric in self.cfg["scoring"]["metrics"]:
            mod_name = f"{metric['modifier']}_{metric['name']}"
            # NEW filter_columns else mpo_columns
            if metric.get("filter", False):
                filter_columns["names"].append(mod_name)
            else:
                mpo_columns["names"].append(mod_name)
                mpo_columns["weights"].append(metric["weight"])

            for mod in self.modifier_functions:
                if metric["modifier"] == mod.__name__:
                    modifier = mod

            # Check the modifier function exists, and the metric can be found in the dataframe
            assert any(
                [metric["modifier"] == mod.__name__ for mod in self.modifier_functions]
            ), f"Score modifier {metric['modifier']} not found"
            try:
                assert (
                    metric["name"] in df.columns
                ), f"Specified metric {metric['name']} not found in dataframe"
            except AssertionError as e:
                self._write_temp_state(step=self.step)
                raise e

            transformed_columns[mod_name] = (
                df.loc[:, metric["name"]]
                .apply(lambda x: modifier(x, **metric["parameters"]))
                .rename(mod_name)
            )
        df = pd.concat([df] + list(transformed_columns.values()), axis=1)
        # Double check we have no NaN or 0 values (necessary for geometric mean) for mpo columns
        df.loc[:, mpo_columns["names"]].fillna(1e-6, inplace=True)
        df[mpo_columns["names"]] = df[mpo_columns["names"]].apply(
            lambda x: [1e-6 if y < 1e-6 else y for y in x]
        )

        # Compute final score
        if mpo_columns["names"]:
            df[self.cfg["scoring"]["method"]] = df.loc[:, mpo_columns["names"]].apply(
                lambda x: self.mpo_method(
                    x=x,
                    w=np.asarray(mpo_columns["weights"]),
                    X=df.loc[:, mpo_columns["names"]].to_numpy(),
                ),
                axis=1,
                raw=True,
            )
        else:
            df[self.cfg["scoring"]["method"]] = 1.0
            logger.warning(
                "No score columns provided for aggregation, returning a full reward of 1.0"
            )

        # NEW Add filter metrics
        df["filter"] = df.loc[:, filter_columns["names"]].apply(
            lambda x: np.prod(x), axis=1, raw=True
        )
        df[self.cfg["scoring"]["method"]] = (
            df[self.cfg["scoring"]["method"]] * df["filter"]
        )

        return df

    def run_diversity_filter(self, df):
        if self.diversity_filter == "Unique":
            df[f"filtered_{self.cfg['scoring']['method']}"] = [
                s if u == "true" else 0.0
                for u, s in zip(df["unique"], df[self.cfg["scoring"]["method"]])
            ]
            df["passes_diversity_filter"] = [
                True if float(a) == float(b) else False
                for b, a in zip(
                    df[self.cfg["scoring"]["method"]],
                    df[f"filtered_{self.cfg['scoring']['method']}"],
                )
            ]
            df.fillna(1e-6)

        elif self.diversity_filter == "Occurrence":
            df[f"filtered_{self.cfg['scoring']['method']}"] = [
                s
                * utils.lin_thresh(
                    x=o,
                    objective="minimize",
                    upper=0,
                    lower=self.cfg["diversity_filter"]["parameters"]["tolerance"],
                    buffer=self.cfg["diversity_filter"]["parameters"]["buffer"],
                )
                for o, s in zip(df["occurrences"], df[self.cfg["scoring"]["method"]])
            ]
            df["passes_diversity_filter"] = [
                True if float(a) == float(b) else False
                for b, a in zip(
                    df[self.cfg["scoring"]["method"]],
                    df[f"filtered_{self.cfg['scoring']['method']}"],
                )
            ]

        else:  # Memory-assisted
            scores_dict = {
                "total_score": np.asarray(
                    df[self.cfg["scoring"]["method"]].tolist(), dtype=np.float64
                ),
                "step": [self.step] * len(df),
            }
            filtered_scores = self.diversity_filter.score(
                smiles=df["smiles"].tolist(), scores_dict=scores_dict
            )
            df["passes_diversity_filter"] = [
                True if float(a) == float(b) else False
                for b, a in zip(df[self.cfg["scoring"]["method"]], filtered_scores)
            ]
            df[f"filtered_{self.cfg['scoring']['method']}"] = filtered_scores
            df.fillna(1e-6)
        return df

    def log_parameters(self, parameters: dict):
        self.logged_parameters.update(parameters)
        return self

    def write_scores(self):
        """
        Write final dataframe to file.
        """
        if self.main_df is not None:
            if len(self.logged_parameters) > 0:
                temp = self.main_df.copy()
                for p, v in self.logged_parameters.items():
                    try:
                        temp[p] = v
                    except ValueError:
                        # temp[p] = [v]*len(temp)
                        pass
                temp.to_csv(os.path.join(self.save_dir, "scores.csv"))  # save main csv
            else:
                self.main_df.to_csv(
                    os.path.join(self.save_dir, "scores.csv")
                )  # save main csv

        if (self.diversity_filter is not None) and (
            isinstance(self.diversity_filter, scaffold_memory.ScaffoldMemory)
        ):
            self.diversity_filter.savetocsv(
                os.path.join(self.save_dir, "scaffold_memory.csv")
            )
        if len(self.replay_buffer) > 0:
            self.replay_buffer.save(os.path.join(self.save_dir, "replay_buffer.csv"))

        self.fh.close()

        return self

    def _write_temp_state(self, step):
        try:
            self.main_df.to_csv(os.path.join(self.save_dir, f"scores_{step}.csv"))
            if (self.diversity_filter is not None) and (
                not isinstance(self.diversity_filter, str)
            ):
                self.diversity_filter.savetocsv(
                    os.path.join(self.save_dir, f"scaffold_memory_{step}.csv")
                )
            if len(self.replay_buffer) > 0:
                self.replay_buffer.save(
                    os.path.join(self.save_dir, f"replay_buffer_{step}.csv")
                )
            self.batch_df.to_csv(os.path.join(self.save_dir, f"batch_df_{step}.csv"))
            self.exists_df.to_csv(os.path.join(self.save_dir, f"exists_df_{step}.csv"))
            self.results_df.to_csv(
                os.path.join(self.save_dir, f"results_df_{step}.csv")
            )
        except AttributeError:
            pass  # Some may be NoneType like results
        return

    def _write_attributes(self):
        dir = os.path.join(self.save_dir, "molscore_attributes")
        os.makedirs(dir, exist_ok=True)
        prims = {}
        # If list, dict or csv write to appropriate format
        for k, v in self.__dict__.items():
            if k == "fh":
                continue
            # Convert class to string
            elif k == "scoring_functions":
                with open(os.path.join(dir, k), "wt") as f:
                    nv = [str(i.__class__) for i in v]
                    json.dump(nv, f, indent=2)
            # Convert functions to string
            elif k == "diversity_filter":
                prims.update({k: v.__class__})
            elif k == "modifier_functions":
                continue
            elif k == "mpo_method":
                prims.update({k: str(v.__name__)})
            # Else do it on type
            elif isinstance(v, (list, dict)):
                with open(os.path.join(dir, k), "wt") as f:
                    json.dump(v, f, indent=2)
            elif isinstance(v, pd.core.frame.DataFrame):
                with open(os.path.join(dir, k), "wt") as f:
                    v.to_csv(f)
            else:
                prims.update({k: v})

        # Else write everything else to text
        with open(os.path.join(dir, "single_attributes.txt"), "wt") as f:
            _ = [f.write(f"{k}: {v}\n") for k, v in prims.items()]
        return

    def run_monitor(self):
        """
        Run streamlit monitor.
        """
        # Start dash_utils monitor (Killed in write scores method)
        cmd = ["streamlit", "run", self.monitor_app_path, self.save_dir]
        self.monitor_app = subprocess.Popen(cmd, preexec_fn=os.setsid)
        return self

    def kill_monitor(self):
        """
        Kill streamlit monitor.
        """
        if (self.monitor_app is None) or (not self.monitor_app):
            logger.info("No monitor to kill")
        else:
            try:
                os.killpg(os.getpgid(self.monitor_app.pid), signal.SIGTERM)
                _, _ = self.monitor_app.communicate()
            except AttributeError as e:
                logger.error(f"Monitor may not have opened/closed properly: {e}")
            self.monitor_app = None

    def evaluate_finished(self):
        """
        Check if the current task is finished based on budget or termination criteria
        """
        task_df = self.main_df.loc[self.main_df.task == self.cfg["task"]]

        # Based on budget
        if self.budget and (len(task_df) >= self.budget):
            self.finished = True
            return

        # Based on patience
        if self.termination_patience and not self.termination_threshold:
            if (
                self.batch_df[self.cfg["scoring"]["method"]].mean()
                < task_df[self.cfg["scoring"]["method"]]
                .rolling(window=500)
                .mean()
                .iloc[-1]
            ):
                self.termination_counter += 1

        # Based on a threshold
        if self.termination_threshold:
            if (
                self.batch_df[self.cfg["scoring"]["method"]].mean()
                >= self.termination_threshold
            ):
                if self.termination_patience:
                    self.termination_counter += 1
                else:
                    self.finished = True
                    return

        # Check our patience value
        if self.termination_patience:
            if self.termination_counter >= self.termination_patience:
                self.finished = True
                return

        if self.termination_exit and self.finished:
            sys.exit(1)

    def score_only(self, smiles: list, step: int = None, flt: bool = False):
        batch_start = time.time()
        if step is not None:
            self.step = step
        logger.info(f"   Scoring: {len(smiles)} SMILES")
        run_smiles = list(set(smiles))
        file_names = [f"{self.step}_{i}" for i, smi in enumerate(run_smiles)]
        self.run_scoring_functions(smiles=run_smiles, file_names=file_names)
        logger.info(
            f"    Score returned for {len(self.results_df)} SMILES in {time.time() - batch_start:.02f}s"
        )
        self.update_maxmin(self.results_df)
        self.results_df = self.compute_score(self.results_df)
        if self.diversity_filter is not None:
            self.results_df = self.run_diversity_filter(self.results_df)
            score_col = f"filtered_{self.cfg['scoring']['method']}"
        else:
            score_col = self.cfg["scoring"]["method"]

        scores = [
            float(self.results_df.loc[self.results_df.smiles == smi, score_col])
            for smi in smiles
        ]
        if not flt:
            scores = np.array(scores, dtype=np.float32)
        logger.info(
            f"    Score returned for {len(self.results_df)} SMILES in {time.time() - batch_start:.02f}s"
        )

        # Clean up class
        self.batch_df = None
        self.exists_df = None
        self.results_df = None
        return scores

    def score(
        self,
        smiles: list,
        step: int = None,
        flt: bool = False,
        canonicalize: bool = True,
        recalculate: bool = False,
        score_only: bool = False,
        additional_formats: dict = None,
        additional_keys: dict = None,
        **kwargs,
    ):
        """
        Calling this method will result in the primary function of scoring smiles and logging data in
         an automated fashion, and returning output values.

        :param smiles: A list of smiles for scoring.
        :param step: Step of generative model for logging, and indexing. This could equally be iterations/epochs etc.
        :param flt: Whether to return a list of floats (default False i.e. return np.array of type np.float32)
        :param canonicalize: Whether to canonicalize smiles before scoring
        :param recalculate: Whether to recalculate scores for duplicated values,
         in case scoring function may be somewhat stochastic.
          (default False i.e. use existing scores for duplicated molecules)
        :param score_only: Whether to log molecule data or simply score and return
        :param additional_formats: Additional formats to be passed to scoring functions
        :param additional_keys: Additional keys to store in the scores.csv file as new columns
        :return: Scores (either float list or np.array)
        """
        if score_only:
            return self.score_only(smiles=smiles, step=step, flt=flt)

        # Set some values
        batch_start = time.time()
        if step is not None:
            self.step = step
        else:
            self.step += 1
        logger.info(f"STEP {self.step}")
        logger.info(f"    Received: {len(smiles)} SMILES")

        # Parse smiles and initiate batch df
        self.parse_smiles(smiles=smiles, step=self.step, canonicalize=canonicalize)
        logger.debug(f"    Pre-processed: {len(self.batch_df)} SMILES")
        logger.info(f'    Invalids found: {(self.batch_df.valid == "false").sum()}')

        # Add temp parameters or additional keys to batch_df
        if self.temp_parameters:
            for k, v in self.temp_parameters.items():
                if k in self.batch_df.columns:
                    logger.warning(
                        f"    Overwriting existing column {k} with temp parameter"
                    )
                self.batch_df[k] = v
            self.temp_parameters = {}
        if additional_keys is not None:
            for k, v in additional_keys.items():
                if k in self.batch_df.columns:
                    logger.warning(
                        f"    Overwriting existing column {k} with additional key"
                    )
                self.batch_df[k] = v

        # If a main df exists check if some molecules have already been sampled
        if isinstance(self.main_df, pd.core.frame.DataFrame):
            self.check_uniqueness()
            logger.debug(f"    Uniqueness updated: {len(self.batch_df)} SMILES")
        logger.info(
            f'    Duplicates found: {(self.batch_df.unique == "false").sum()} SMILES'
        )

        # Subset only unique and valid smiles
        if self.score_invalids:
            if recalculate:
                smiles_to_process = self.batch_df.loc[:, "smiles"].tolist()
                smiles_to_process_index = self.batch_df.loc[:, "batch_idx"].tolist()
            else:
                smiles_to_process = self.batch_df.loc[
                    (self.batch_df.unique == "true"),
                    "smiles",
                ].tolist()
                smiles_to_process_index = self.batch_df.loc[
                    (self.batch_df.unique == "true"),
                    "batch_idx",
                ].tolist()
        else:
            if recalculate:
                smiles_to_process = self.batch_df.loc[
                    self.batch_df.valid.isin(["true", "sanitized"]), "smiles"
                ].tolist()
                smiles_to_process_index = self.batch_df.loc[
                    self.batch_df.valid.isin(["true", "sanitized"]), "batch_idx"
                ].tolist()
            else:
                smiles_to_process = self.batch_df.loc[
                    (self.batch_df.valid.isin(["true", "sanitized"]))
                    & (self.batch_df.unique == "true"),
                    "smiles",
                ].tolist()
                smiles_to_process_index = self.batch_df.loc[
                    (self.batch_df.valid.isin(["true", "sanitized"]))
                    & (self.batch_df.unique == "true"),
                    "batch_idx",
                ].tolist()
        if len(smiles_to_process) == 0:
            # If no smiles to process then instead submit 10 (scoring function should handle invalid)
            logger.info("    No smiles to score so submitting first 10 SMILES")
            smiles_to_process = self.batch_df.loc[:9, "smiles"].tolist()
            smiles_to_process_index = self.batch_df.loc[:9, "batch_idx"].tolist()

        assert len(smiles_to_process) == len(smiles_to_process_index)
        file_names = [f"{self.step}_{i}" for i in smiles_to_process_index]
        logger.info(f"    Scoring: {len(smiles_to_process)} SMILES")

        # If additional formats are specified, then index and run these too
        if additional_formats is not None:
            additional_formats = {
                k: [m for i, m in enumerate(v) if i in smiles_to_process_index]
                for k, v in additional_formats.items()
            }

        # Run scoring function
        scoring_start = time.time()
        self.run_scoring_functions(
            smiles=smiles_to_process,
            file_names=file_names,
            additional_formats=additional_formats,
        )
        logger.debug(f"    Returned score for {len(self.results_df)} SMILES")
        logger.debug(f"    Scoring elapsed time: {time.time() - scoring_start:.02f}s")

        # Append scoring results
        if isinstance(self.main_df, pd.core.frame.DataFrame) and not recalculate:
            self.concurrent_update()
        else:
            self.first_update()
        logger.debug(f"    Scores updated: {len(self.batch_df)} SMILES")

        # Compute average / score
        self.update_maxmin(df=self.batch_df)
        self.batch_df = self.compute_score(df=self.batch_df)
        logger.debug(f"    Aggregate score calculated: {len(self.batch_df)} SMILES")
        if self.diversity_filter is not None:
            self.batch_df = self.run_diversity_filter(self.batch_df)
            logger.info(
                f'    Passed diversity filter: {self.batch_df["passes_diversity_filter"].sum()} SMILES'
            )

        # Add information of scoring time
        self.batch_df["score_time"] = time.time() - scoring_start

        # Append batch df to main df if it exists, else initialise it.
        if isinstance(self.main_df, pd.core.frame.DataFrame):
            # update indexing based on most recent index
            self.batch_df.index = self.batch_df.index + self.main_df.index[-1] + 1
            self.main_df = pd.concat([self.main_df, self.batch_df], axis=0)
        else:
            self.main_df = self.batch_df.copy()

        # Write out csv log for each iteration
        self.batch_df.to_csv(
            os.path.join(self.save_dir, "iterations", f"{self.step:06d}_scores.csv")
        )

        # Update replay buffer
        if self.replay_size:
            self.replay_buffer.update(
                self.batch_df,
                endpoint=self.cfg["scoring"]["method"],
                using_DF=bool(self.diversity_filter),
            )

        # Start dash_utils monitor to track iteration files once first one is written!
        if self.monitor_app is True:
            self.run_monitor()

        # Fetch score
        if self.diversity_filter is not None:
            scores = self.batch_df.loc[
                :, f"filtered_{self.cfg['scoring']['method']}"
            ].tolist()
        else:
            scores = self.batch_df.loc[:, self.cfg["scoring"]["method"]].tolist()
        if not flt:
            scores = np.array(scores, dtype=np.float32)
        logger.debug(f"    Returning: {len(scores)} scores")
        logger.info(f"    MolScore elapsed time: {time.time() - batch_start:.02f}s")

        # Write out memory intermittently
        if self.step % 5 == 0:
            if (self.diversity_filter is not None) and (
                self.diversity_filter not in ["Unique", "Occurrence"]
            ):
                self.diversity_filter.savetocsv(
                    os.path.join(self.save_dir, "scaffold_memory.csv")
                )
            if len(self.replay_buffer) > 0:
                self.replay_buffer.save(
                    os.path.join(self.save_dir, "replay_buffer.csv")
                )

        # Clean up class
        self.evaluate_finished()
        self.batch_df = None
        self.exists_df = None
        self.results_df = None

        return scores

    def __call__(
        self,
        smiles: list,
        step: int = None,
        flt: bool = False,
        canonicalize: bool = True,
        recalculate: bool = False,
        score_only: bool = False,
        additional_formats: dict = None,
        additional_keys: dict = None,
    ):
        """
        Calling MolScore will result in the primary function of scoring smiles and logging data in
         an automated fashion, and returning output values.

        :param smiles: A list of smiles for scoring.
        :param step: Step of generative model for logging, and indexing. This could equally be iterations/epochs etc.
        :param flt: Whether to return a list of floats (default False i.e. return np.array of type np.float32)
        :param canonicalize: Whether to canonicalize smiles before scoring
        :param recalculate: Whether to recalculate scores for duplicated values,
         in case scoring function may be somewhat stochastic.
          (default False i.e. use existing scores for duplicated molecules)
        :param score_only: Whether to log molecule data or simply score and return
        :param additional_formats: Additional formats to be passed to scoring functions
        :param additional_keys: Additional keys to store in the scores.csv file as new columns
        :return: Scores (either float list or np.array)
        """
        return self.score(
            smiles=smiles,
            step=step,
            flt=flt,
            canonicalize=canonicalize,
            recalculate=recalculate,
            score_only=score_only,
            additional_formats=additional_formats,
            additional_keys=additional_keys,
        )

    # ----- Additional methods only run if called directly -----
    def replay(self, n, augment: bool = False) -> Union[list, list]:
        """
        Sample n molecules from the replay buffer
        :param n: Number of molecules to sample
        :param augment: Whether to augment the replay buffer by randomizing the smiles
        :return: List of SMILES and scores
        """
        return self.replay_buffer.sample(
            n=n, endpoint=self.cfg["scoring"]["method"], augment=augment
        )

    def compute_metrics(
        self,
        endpoints: list = None,
        thresholds: list = None,
        chemistry_filter_basic=True,
        budget=None,
        n_jobs=1,
        reference_smiles=None,
        benchmark=None,
        recalculate=False,
    ):
        """
        Compute a suite of metrics

        :param endpoints: List of endpoints to compute metrics for e.g., 'amean', 'docking_score' etc.
        :param thresholds: List of thresholds to compute metrics for
        :param chemistry_filter_basic: Whether to apply basic chemistry filters
        :budget: Budget to compute metrics for
        :n_jobs: Number of jobs to use for parallelisation
        :reference_smiles: List of target smiles to compute metrics in reference to
        :recalculate: Whether to recompute metrics
        """
        if self.metrics and not recalculate:
            return self.metrics
        else:
            if endpoints is None:
                endpoints = [self.cfg["scoring"]["method"]]
            else:
                assert all([ep in self.main_df.columns for ep in endpoints])
            if thresholds is None:
                thresholds = [0.0]
            SM = ScoreMetrics(
                scores=self.main_df,
                budget=budget,
                n_jobs=n_jobs,
                reference_smiles=reference_smiles,
                benchmark=benchmark,
            )
            results = SM.get_metrics(
                endpoints=endpoints,
                thresholds=thresholds,
                chemistry_filter_basic=chemistry_filter_basic,
            )
            # Change the name of the default score to "Score"
            results = {
                k.replace(self.cfg["scoring"]["method"], "Score"): v
                for k, v in results.items()
            }
            self.metrics = results
            return self.metrics


class MolScoreBenchmark:
    presets = PRESETS

    def __init__(
        self,
        model_name: str,
        output_dir: os.PathLike,
        budget: int,
        replay_size: int = None,
        replay_purge: bool = True,
        add_benchmark_dir: bool = True,
        model_parameters: dict = {},
        benchmark: str = None,
        custom_benchmark: os.PathLike = None,
        custom_tasks: list = [],
        include: list = [],
        exclude: list = [],
        score_invalids=False,
        **kwargs,
    ):
        """
        Run MolScore in benchmark mode, which will run MolScore on a set of tasks and benchmarks.
        :param model_name: Name of model to run
        :param output_dir: Directory to save results to
        :param budget: Budget number of molecules to run MolScore task for
        :param replay_size: Size of replay buffer to store top scoring molecules
        :param replay_purge: Whether to purge replay buffer based on diversity filter
        :param add_benchmark_dir: Whether to add benchmark directory to output directory
        :param model_parameters: Parameters of the model for record
        :param benchmark: Name of benchmark to run
        :param custom_benchmark: Path to custom benchmark directory
        :param custom_tasks: List of custom tasks to run
        :param include: List of tasks to only include
        :param exclude: List of tasks to exclude
        """
        self.model_name = model_name
        self.model_parameters = model_parameters
        self.output_dir = output_dir
        self.benchmark = benchmark
        self.custom_benchmark = custom_benchmark
        self.custom_tasks = custom_tasks
        self.include = include
        self.exclude = exclude
        self.budget = budget
        self.replay_size = replay_size
        self.replay_purge = replay_purge
        self.configs = []
        self.results = []
        self.score_invalids = score_invalids
        self.next = 0
        atexit.register(self._summarize)

        # Process configs and tasks to run
        if self.benchmark:
            assert (
                self.benchmark in self.presets.keys()
            ), f"Benchmark {self.benchmark} not found in presets"
            for config in self.presets[self.benchmark].glob("*.json"):
                self.configs.append(str(config))

        if self.custom_benchmark:
            assert os.path.isdir(
                self.custom_benchmark
            ), f"Custom benchmark directory {self.custom_benchmark} not found"
            for config in os.listdir(self.custom_benchmark):
                if config.endswith(".json"):
                    self.configs.append(os.path.join(self.custom_benchmark, config))

        if self.custom_tasks:
            for task in os.listdir(self.custom_tasks):
                assert os.path.exists(task), f"Custom taks {task} not found"
                if task.endswith(".json"):
                    self.configs.append(os.path.join(self.custom_tasks, task))

        if self.include:
            exclude = []
            for config in self.configs:
                name = os.path.basename(config)
                if (name in self.include) or (name.strip(".json") in self.include):
                    continue
                else:
                    exclude.append(config)
            for config in exclude:
                self.configs.remove(config)

        if self.exclude:
            exclude = []
            for config in self.configs:
                name = os.path.basename(config)
                if (name in self.exclude) or (name.strip(".json") in self.exclude):
                    exclude.append(config)
            for config in exclude:
                self.configs.remove(config)

        # Check some configs are specified
        if not self.configs:
            raise ValueError(
                "No configs found to run, this could be due to include/exclude resulting in zero configs to run"
            )

        # Add benchmark directory
        if add_benchmark_dir:
            self.output_dir = os.path.join(
                self.output_dir,
                f"{time.strftime('%Y_%m_%d', time.localtime())}_{self.model_name}_benchmark{time.strftime('_%H_%M_%S', time.localtime())}",
            )

    def __iter__(self):
        for config_path in self.configs:
            # Instantiate MolScore
            MS = MolScore(
                model_name=self.model_name,
                task_config=config_path,
                output_dir=self.output_dir,
                budget=self.budget,
                termination_exit=False,
                score_invalids=self.score_invalids,
                replay_size=self.replay_size,
                replay_purge=self.replay_purge,
            )
            self.results.append(MS)
            yield MS

    def __len__(self):
        return len(self.configs)

    def summarize(
        self,
        endpoints=None,
        thresholds=None,
        chemistry_filter_basic=True,
        n_jobs=1,
        reference_smiles=None,
    ):
        """
        For each result, compute metrics and summary of all results
        """
        print("Calculating summary metrics")
        results = []
        # Compute results
        for MS in self.results:
            if MS.main_df is None:
                print(f"Skipping summary of {MS.cfg['task']} as no results found")
                continue
            metrics = MS.compute_metrics(
                endpoints=endpoints,
                thresholds=thresholds,
                chemistry_filter_basic=chemistry_filter_basic,
                budget=self.budget,
                n_jobs=n_jobs,
                reference_smiles=reference_smiles,
                benchmark=self.benchmark,
            )
            metrics.update(
                {
                    "model_name": self.model_name,
                    "model_parameters": self.model_parameters,
                    "task": MS.cfg["task"],
                }
            )
            results.append(metrics)
        # Save results
        pd.DataFrame(results).to_csv(
            os.path.join(self.output_dir, "results.csv"), index=False
        )
        # Print results
        print(f"Preview of Results:\n{pd.DataFrame(results)}")
        return results

    def _summarize(self):
        """
        If results aren't saved, save just incase
        """
        if not os.path.exists(os.path.join(self.output_dir, "results.csv")):
            results = self.summarize()
            pd.DataFrame(results).to_csv(
                os.path.join(self.output_dir, "results.csv"), index=False
            )


class MolScoreCurriculum(MolScore):
    presets = {}

    def __init__(
        self,
        model_name: str,
        output_dir: os.PathLike,
        run_name: str = None,
        model_parameters: dict = {},
        budget: int = None,
        termination_threshold: float = None,
        termination_patience: int = None,
        replay_size: int = None,
        replay_purge: bool = True,
        reset_replay_buffer: bool = False,
        benchmark: str = None,
        custom_benchmark: os.PathLike = None,
        custom_tasks: list = [],
        include: list = [],
        exclude: list = [],
        **kwargs,
    ):
        """
        Run MolScore in curriculum mode, which will change MolScore tasks based on thresholds / steps reached.
        WARNING, sorted by config name! E.g., 0_Albuterol.json, 1_QED.json ...
        :param model_name: Name of model to run
        :param output_dir: Directory to save results to
        :param run_name: Name of Curriculum run if specified
        :param model_parameters: Parameters of the model for record
        :param budget: Budget number of molecules to run each MolScore task for
        :param termination_threshold: Threshold to terminate MolScore task
        :param termination_patience: Number of steps to wait before terminating MolScore task
        :param replay_size: Size of replay buffer to store top scoring molecules
        :param replay_purge: Whether to purge replay buffer based on diversity filter
        :param reset_replay_buffer: Whether to reset replay buffer between tasks
        :param benchmark: Name of benchmark to run
        :param custom_benchmark: Path to custom benchmark directory containing configs
        :param custom_tasks: List of custom tasks to run
        :param include: List of tasks to only include
        :param exclude: List of tasks to exclude
        """
        self.model_name = model_name
        self.model_parameters = model_parameters
        self.budget = budget
        self.termination_threshold = termination_threshold
        self.termination_patience = termination_patience
        self.replay_size = replay_size
        self.replay_purge = replay_purge
        self.reset_replay_buffer = reset_replay_buffer
        # If any termination criteria is set here, this is propogated to all tasks
        self.reset_from_config = not any(
            [budget, termination_threshold, termination_patience]
        )
        self.output_dir = output_dir
        self.benchmark = benchmark
        self.custom_benchmark = custom_benchmark
        self.custom_tasks = custom_tasks
        self.include = include
        self.exclude = exclude
        self.configs = []

        # Process configs and tasks to run
        if self.benchmark:
            assert (
                self.benchmark in self.presets.keys()
            ), f"Preset {self.benchmark} not found in presets"
            for config in self.presets[self.benchmark].glob("*.json"):
                self.configs.append(str(config))

        if self.custom_benchmark:
            assert os.path.isdir(
                self.custom_benchmark
            ), f"Custom benchmark directory {self.custom_benchmark} not found"
            for config in os.listdir(self.custom_benchmark):
                if config.endswith(".json"):
                    self.configs.append(os.path.join(self.custom_benchmark, config))

        if self.custom_tasks:
            for task in os.listdir(self.custom_tasks):
                assert os.path.exists(task), f"Custom taks {task} not found"
                if task.endswith(".json"):
                    self.configs.append(os.path.join(self.custom_tasks, task))

        if self.include:
            exclude = []
            for config in self.configs:
                name = os.path.basename(config)
                if (name in self.include) or (name.strip(".json") in self.include):
                    continue
                else:
                    exclude.append(config)
            for config in exclude:
                self.configs.remove(config)

        if self.exclude:
            exclude = []
            for config in self.configs:
                name = os.path.basename(config)
                if (name in self.exclude) or (name.strip(".json") in self.exclude):
                    exclude.append(config)
            for config in exclude:
                self.configs.remove(config)

        # Check some configs are specified
        if not self.configs:
            raise ValueError(
                "No configs found to run, this could be due to include/exclude resulting in zero configs to run"
            )

        # Order them by alphabetical order
        assert all(
            [re.search("^([0-9]*)", os.path.basename(c)).group() for c in self.configs]
        ), "Config files must be prefixed with a number"
        self.configs.sort(
            key=lambda x: int(re.search("^([0-9]*)", os.path.basename(x)).group())
        )

        super().__init__(
            model_name=self.model_name,
            task_config=self.configs.pop(0),
            output_dir=self.output_dir,
            run_name=run_name,
            budget=self.budget,
            termination_threshold=self.termination_threshold,
            termination_patience=self.termination_patience,
            termination_exit=False,
            replay_size=self.replay_size,
            replay_purge=self.replay_purge,
        )

    def score(self, *args, **kwargs):
        output = super().score(*args, **kwargs)
        if self.finished:
            # Move on to the next task if available
            if self.configs:
                logger.info("Moving on to next task ...")
                self._set_objective(
                    task_config=self.configs.pop(0),
                    reset_termination_criteria=self.reset_from_config,
                    reset_replay_buffer=self.reset_replay_buffer,
                )
                self.finished = False
                self.termination_counter = 0
        return output

    def __call__(self, *args, **kwargs):
        self.score(*args, **kwargs)<|MERGE_RESOLUTION|>--- conflicted
+++ resolved
@@ -47,7 +47,6 @@
         "LinkINVENT_Exp3": resources.files("molscore.configs.LinkINVENT"),
     }
 
-<<<<<<< HEAD
 
 class MolScore:
     """
@@ -55,13 +54,11 @@
     """
     presets = PRESETS
 
-=======
     preset_tasks = {
         k:[p.name.strip(".json") for p in v.glob("*.json")] 
         for k, v in presets.items()
         }
     
->>>>>>> 9fcac53a
     @staticmethod
     def load_config(task_config):
         assert os.path.exists(
